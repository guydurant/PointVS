import math
import time
from abc import abstractmethod
from collections import OrderedDict
from pathlib import Path

import numpy as np
import torch
import wandb
import yaml
from torch import nn
from torch.optim.lr_scheduler import OneCycleLR, CosineAnnealingWarmRestarts

from point_vs.analysis.top_n import top_n
<<<<<<< HEAD
# from point_vs.models.load_model import find_latest_checkpoint
from point_vs.utils import get_eta, format_time, print_with_overwrite, mkdir, \
    to_numpy, expand_path, load_yaml, get_regression_pearson, find_latest_checkpoint
=======
from point_vs.utils import get_eta, format_time, print_with_overwrite, mkdir, \
    to_numpy, expand_path, load_yaml, get_regression_pearson, \
    find_latest_checkpoint
>>>>>>> 1be4cd92


class PointNeuralNetworkBase(nn.Module):
    """Base (abstract) class for all point cloud based binary classifiers."""

    def __init__(self, save_path, learning_rate, weight_decay=None,
                 wandb_project=None, wandb_run=None, silent=False,
                 use_1cycle=False, warm_restarts=False,
                 only_save_best_models=False, **model_kwargs):
        super().__init__()
        self.model_task = model_kwargs.get('model_task', 'classification')
        self.include_strain_info = False
        self.batch = 0
        self.epoch = 0
        self.losses = []
        # self.final_activation = nn.CrossEntropyLoss()
        self.feats_linear_layers = None
        self.edges_linear_layers = None
        self.save_path = Path(save_path).expanduser()
        self.linear_gap = model_kwargs.get('linear_gap', True)
        self.only_save_best_models = only_save_best_models
        if not silent:
            mkdir(self.save_path)
        self.predictions_file = self.save_path / 'predictions.txt'

        self.loss_plot_file = self.save_path / 'loss.png'

        self.lr = learning_rate
        self.weight_decay = weight_decay
        self.translated_actives = model_kwargs.get('translated_actives', None)
        self.n_translated_actives = model_kwargs.get('n_translated_actives', 0)

        self.loss_log_file = self.save_path / 'loss.log'

        if self.model_task == 'classification':
            self.loss_function = nn.BCEWithLogitsLoss()
            self.model_task_string = 'Binary crossentropy'
        elif self.model_task.endswith('regression'):
            self.loss_function = nn.MSELoss()
            self.model_task_string = 'Mean squared error'
        else:
            raise RuntimeError(
                'model_task must be either classification or regression')

        self.wandb_project = wandb_project
        self.wandb_path = self.save_path / 'wandb_{}'.format(wandb_project)
        self.wandb_run = wandb_run

        self.n_layers = model_kwargs.get('num_layers', 12)
        self.layers = self.build_net(**model_kwargs)
        self.optimiser = torch.optim.Adam(
            self.parameters(), lr=self.lr, weight_decay=weight_decay)

        assert not (use_1cycle and warm_restarts), '1cycle nad warm restarts ' \
                                                   'are mutually exclusive'

        self.use_1cycle = use_1cycle
        self.warm_restarts = warm_restarts

        self.global_iter = 0
        self.val_iter = 0
        self.decoy_mean_pred, self.active_mean_pred = 0.5, 0.5
        self.log_interval = 10
        self.scheduler = None  # will change this in training preamble
        self.test_metric = 0

        if not silent:
            with open(save_path / 'model_kwargs.yaml', 'w') as f:
                yaml.dump(model_kwargs, f)

        pc = self.param_count
        if not silent:
            print('Model parameters:', pc)
        if self.wandb_project is not None:
            wandb.log({'Parameters': pc})

        self.cuda()

    @abstractmethod
    def prepare_input(self, x):
        pass

    @abstractmethod
    def process_graph(self, graph):
        pass

    @abstractmethod
    def forward(self, x):
        pass

    def train_model(self, data_loader, epochs=1, epoch_end_validation_set=None,
                    top1_on_end=False):
        """Train the network.

        Trains the neural network. Displays training information and plots the
        loss. All figures and logs are saved to save_path.

        Arguments:
            data_loader: pytorch DataLoader object for training
            epochs: number of complete training cycles
            epoch_end_validation_set: DataLoader on which to perform inference
                at the end of each epoch (if supplied)
            top1_on_end:
        """
        start_time = self.training_setup(data_loader=data_loader, epochs=epochs)
        for self.epoch in range(self.init_epoch, epochs):
            self.train()
            for self.batch, graph in enumerate(data_loader):
                y_pred, y_true, ligands, receptors = self.process_graph(graph)
                self.get_mean_preds(y_true, y_pred)
                loss_ = self.backprop(y_true, y_pred)
                if self.scheduler is not None:
                    self.scheduler.step()
                self.global_iter += 1
                self.record_and_display_info(
                    start_time=start_time,
                    epochs=epochs,
                    data_loader=data_loader,
                    loss=loss_,
                    record_type='train'
                )
            self.eval()
            self.on_epoch_end(
                epoch_end_validation_set=epoch_end_validation_set,
                epochs=epochs,
                top1_on_end=top1_on_end)

    def val(self, data_loader, predictions_file=None, top1_on_end=False):
        """Use trained network to perform inference on the test set.

        Uses the neural network (in Session.network), to perform predictions
        on the structures found in <test_data_root>, and saves this output
        to <save_path>/predictions_<test_data_root.name>.txt.

        Arguments:
            data_loader:
            predictions_file:
            top1_on_end:
        """
        if predictions_file is None:
            predictions_file = self.predictions_file
        predictions_file = Path(predictions_file).expanduser()
        if predictions_file.is_file():
            predictions_file.unlink()
        predictions = ''
        self.total_iters = len(data_loader)
        self.eval()
        self.val_iter = 0
        val_start_time = time.time()
        with torch.no_grad():
            for self.batch, graph in enumerate(
                    data_loader):
                self.val_iter += 1
                y_pred, y_true, ligands, receptors = self.process_graph(graph)

                if self.model_task == 'classification':
                    y_true_np = to_numpy(y_true).reshape((-1,))
                    y_pred_np = to_numpy(nn.Sigmoid()(y_pred)).reshape((-1,))
                    num_type = int
                elif self.model_task == 'multi_regression':
                    y_true_np = to_numpy(y_true).reshape((-1, 3))
                    y_pred_np = to_numpy(y_pred).reshape((-1, 3))
                    metrics = np.array(
                        [['pki', 'pkd', 'ic50'] for _ in range(len(ligands))])
                    metrics = list(metrics[np.where(y_true_np > -0.5)])
                    y_pred_np = y_pred_np[np.where(y_true_np > -0.5)]
                    y_true_np = y_true_np[np.where(y_true_np > -0.5)]
                    num_type = float
                else:
                    y_true_np = to_numpy(y_true).reshape((-1,))
                    y_pred_np = to_numpy(y_pred).reshape((-1,))
                    num_type = float

                self.get_mean_preds(y_true, y_pred)
                self.record_and_display_info(
                    val_start_time, None, data_loader, None, record_type='test')

                if self.model_task == 'multi_regression':
                    predictions += '\n'.join(
                        ['{0:.3f} | {1:.3f} {2} {3} | {4}'.format(
                            num_type(y_true_np[i]),
                            y_pred_np[i],
                            receptors[i],
                            ligands[i],
                            metrics[i]) for i in range(len(receptors))]) + '\n'
                else:
                    predictions += '\n'.join(
                        ['{0:.3f} | {1:.3f} {2} {3}'.format(
                            num_type(y_true_np[i]),
                            y_pred_np[i],
                            receptors[i],
                            ligands[i]) for i in range(len(receptors))]) + '\n'

                predictions = self.write_predictions(
                    predictions,
                    predictions_file,
                    data_loader
                )

        if top1_on_end:
            if self.model_task == 'classification':
                top_1 = top_n(predictions_file)
                if top_1 > self.test_metric:
                    self.test_metric = top_1
                    best = True
                else:
                    best = False
                try:
                    wandb.log({
                        'Validation Top1': top_1,
                        'Best validation Top1': self.test_metric,
                        'Epoch': self.epoch + 1
                    })
                except Exception:
                    pass  # wandb has not been initialised so ignore
            else:
                r, p = get_regression_pearson(predictions_file)
                if p < 0.05 and r > self.test_metric:
                    self.test_metric = r
                    best = True
                else:
                    best = False
                wandb.log({
                    'Pearson''s correlation coefficient': r,
                    'Best PCC': self.test_metric,
                    'Epoch': self.epoch + 1
                })
            if self.only_save_best_models and not best:
                return False
        return True

    def get_loss(self, y_true, y_pred):
        if self.model_task != 'multi_regression':
            return self.loss_function(y_pred, y_true.cuda())
        y_pred[torch.where(y_true == -1)] = -1
        return 3 * self.loss_function(y_pred, y_true.cuda())

    def training_setup(self, data_loader, epochs):
        start_time = time.time()
        if self.use_1cycle:
            print('Using 1cycle')
            self.scheduler = OneCycleLR(
                self.optimiser, max_lr=self.lr,
                steps_per_epoch=epochs * len(data_loader), epochs=1)
            print('Using 1cycle')
        elif self.warm_restarts:
            print('Using CosineAnnealingWarmRestarts')
            self.scheduler = CosineAnnealingWarmRestarts(
                self.optimiser, T_0=len(data_loader), T_mult=1, eta_min=0)
        else:
            print('Using a flat learning rate')
        print()
        print()
        self.init_epoch = self.epoch
        self.total_iters = epochs * len(data_loader)
        return start_time

    def get_mean_preds(self, y_true, y_pred):
        y_true_np = to_numpy(y_true).reshape((-1,))
        y_pred_np = to_numpy(nn.Sigmoid()(y_pred)).reshape((-1,))

        if self.model_task == 'classification':
            active_idx = (np.where(y_true_np > 0.5),)
            decoy_idx = (np.where(y_true_np < 0.5),)
            is_actives = bool(sum(y_true_np))
            is_decoys = not bool(np.product(y_true_np))
        else:
            active_idx = (np.where(y_true_np > -np.inf),)
            decoy_idx = (np.where(y_true_np < np.inf),)
            is_actives = True
            is_decoys = False

        if is_actives:
            self.active_mean_pred = np.mean(y_pred_np[active_idx])
        if is_decoys:
            self.decoy_mean_pred = np.mean(y_pred_np[decoy_idx])

    def backprop(self, y_true, y_pred):
        loss = self.get_loss(y_true, y_pred)
        self.optimiser.zero_grad()
        loss.backward()
        torch.nn.utils.clip_grad_value_(self.parameters(), 1.0)
        self.optimiser.step()
        loss_ = float(to_numpy(loss))
        if math.isnan(loss_):
            if hasattr(self, '_get_min_max'):
                print(self._get_min_max())
            raise RuntimeError('We have hit a NaN loss value.')
        self.losses.append(loss_)
        return loss_

    def record_and_display_info(
            self, start_time, epochs, data_loader, loss, record_type='train'):
        lr = self.optimiser.param_groups[0]['lr']
        if not (self.batch + 1) % self.log_interval or \
                self.batch == self.total_iters - 1:
            self.save_loss(self.log_interval)

        if record_type == 'train':
            eta = get_eta(start_time, self.global_iter, self.total_iters)
        else:
            eta = get_eta(start_time, self.val_iter, len(data_loader))

        time_elapsed = format_time(time.time() - start_time)

        if record_type == 'train':
            wandb_update_dict = {
                'Time remaining (train)': eta,
                '{} (train)'.format(self.model_task_string): loss,
                'Batch (train)':
                    (self.epoch * len(data_loader) + self.batch + 1),
                'Examples seen (train)':
                    self.epoch * len(
                        data_loader) * data_loader.batch_size +
                    data_loader.batch_size * self.batch,
                'Learning rate (train)': lr
            }
            if self.model_task == 'classification':
                wandb_update_dict.update({
                    'Mean active prediction (train)': self.active_mean_pred,
                    'Mean inactive prediction (train)': self.decoy_mean_pred
                })
                print_with_overwrite(
                    (
                        'Epoch:',
                        '{0}/{1}'.format(self.epoch + 1, epochs),
                        '|', 'Batch:', '{0}/{1}'.format(
                            self.batch + 1, len(data_loader)),
                        'LR:', '{0:.3e}'.format(lr)),
                    ('Time elapsed:', time_elapsed, '|',
                     'Time remaining:', eta),
                    ('Loss: {0:.4f}'.format(loss), '|',
                     'Mean active: {0:.4f}'.format(self.active_mean_pred),
                     '|', 'Mean decoy: {0:.4f}'.format(self.decoy_mean_pred))
                )
            else:
                print_with_overwrite(
                    (
                        'Epoch:',
                        '{0}/{1}'.format(self.epoch + 1, epochs),
                        '|', 'Batch:', '{0}/{1}'.format(
                            self.batch + 1, len(data_loader)),
                        'LR:', '{0:.3e}'.format(lr)),
                    ('Time elapsed:', time_elapsed, '|',
                     'Time remaining:', eta),
                    ('Loss: {0:.4f}'.format(loss),)
                )
        else:
            wandb_update_dict = {
                'Time remaining (validation)': eta,
                'Examples seen (validation)':
                    self.epoch * len(
                        data_loader) * data_loader.batch_size +
                    data_loader.batch_size * self.batch,
            }
            if self.model_task == 'classification':
                wandb_update_dict.update({
                    'Mean active prediction (validation)':
                        self.active_mean_pred,
                    'Mean decoy prediction (validation)':
                        self.decoy_mean_pred,
                })
                print_with_overwrite(
                    ('Inference on: {}'.format(data_loader.dataset.base_path),
                     '|', 'Iteration:', '{0}/{1}'.format(
                        self.batch + 1, len(data_loader))),
                    ('Time elapsed:', time_elapsed, '|',
                     'Time remaining:', eta),
                    ('Mean active: {0:.4f}'.format(self.active_mean_pred), '|',
                     'Mean decoy: {0:.4f}'.format(self.decoy_mean_pred))
                )
            else:
                print_with_overwrite(
                    ('Inference on: {}'.format(data_loader.dataset.base_path),
                     '|', 'Iteration:', '{0}/{1}'.format(
                        self.batch + 1, len(data_loader))),
                    ('Time elapsed:', time_elapsed, '|',
                     'Time remaining:', eta)
                )
        try:
            try:
                wandb.log(wandb_update_dict)
            except wandb.errors.error.Error:
                pass  # wandb has not been initialised so ignore
        except AttributeError:
            # New versions of wandb have different structure
            pass

    def on_epoch_end(self, epoch_end_validation_set, epochs, top1_on_end):
        # save after each epoch
        if not self.only_save_best_models:
            self.save()
        # end of epoch validation if requested
        if epoch_end_validation_set is not None and self.epoch < epochs - 1:
            epoch_end_predictions_fname = Path(
                self.predictions_file.parent,
                'predictions_epoch_{}.txt'.format(self.epoch + 1))
            best = self.val(
                epoch_end_validation_set,
                predictions_file=epoch_end_predictions_fname,
                top1_on_end=top1_on_end)
            if self.only_save_best_models and best:
                self.save()

    def write_predictions(self, predictions_str, predictions_file, data_loader):
        # Periodically write predictions to disk
        if not (self.batch + 1) % self.log_interval or self.batch == len(
                data_loader) - 1:
            with open(predictions_file, 'a') as f:
                f.write(predictions_str)
                return ''
        return predictions_str

    def save(self, save_path=None):
        """Save all network attributes, including internal states."""

        if save_path is None:
            fname = 'ckpt_epoch_{}.pt'.format(self.epoch + 1)
            save_path = self.save_path / 'checkpoints' / fname

        mkdir(save_path.parent)
        torch.save({
            'learning_rate': self.lr,
            'weight_decay': self.weight_decay,
            'epoch': self.epoch + 1,
            'losses': self.losses,
            'model_state_dict': self.state_dict(),
            'optimiser_state_dict': self.optimiser.state_dict()
        }, save_path)

    @staticmethod
    def _transform_names(d):
        """For backwards compatability with some older trained models."""
        new_d = OrderedDict()
        for key, value in d.items():
            new_d[key.replace('edge_attention_mlp', 'att_mlp').replace(
                'node_attention_mlp', 'node_att_mlp')] = value
        return new_d

    def load_weights(self, checkpoint_file, silent=False):
        """All this crap is required because I renamed some things ages ago."""
        checkpoint_file = expand_path(checkpoint_file)
        if checkpoint_file.is_dir():
            checkpoint_file = find_latest_checkpoint(checkpoint_file)
        checkpoint = torch.load(str(checkpoint_file))
        if self.model_task == load_yaml(
                expand_path(checkpoint_file).parents[1] /
                'model_kwargs.yaml').get('model_task', 'classification'):
            rename = False
            try:
                self.load_state_dict(checkpoint['model_state_dict'])
            except RuntimeError:
                for layer in self.layers:
                    if hasattr(layer, 'att_mlp'):
                        layer.att_mlp = nn.Sequential(
                            nn.Identity(),  # Compatability
                            nn.Identity(),  # Compatability
                            nn.Linear(layer.hidden_nf, 1),
                            layer.attention_activation())
                try:
                    self.load_state_dict(checkpoint['model_state_dict'])
                except RuntimeError:
                    rename = True
                    self.load_state_dict(self._transform_names(
                        checkpoint['model_state_dict']))
            self.optimiser.load_state_dict(checkpoint['optimiser_state_dict'])
            self.epoch = checkpoint['epoch']
            if not self.epoch:
                self.epoch += 1
            self.losses = checkpoint['losses']
            if rename:
                for layer in self.layers:
                    if hasattr(layer, 'att_mlp'):
                        layer.att_mlp = layer.att_mlp
        else:
            own_state = self.state_dict()
            for name, param in checkpoint['model_state_dict'].items():
                own_state[name].copy_(param)
        if not silent:
            try:
                pth = Path(checkpoint_file).relative_to(expand_path(Path('.')))
            except ValueError:
                pth = Path(checkpoint_file)
            print('Sucesfully loaded weights from', pth)

    def save_loss(self, save_interval):
        """Save the loss information to disk.

        Arguments:
            save_interval: how often the loss is being recorded (in batches).
        """
        log_file = self.save_path / 'loss.log'
        start_idx = save_interval * (self.batch // save_interval)
        with open(log_file, 'a') as f:
            f.write('\n'.join(
                [str(idx + start_idx + 1) + ' ' + str(loss) for idx, loss in
                 enumerate(self.losses[-save_interval:])]) + '\n')

    @property
    def param_count(self):
        return sum(
            [torch.numel(t) for t in self.parameters() if t.requires_grad])<|MERGE_RESOLUTION|>--- conflicted
+++ resolved
@@ -12,15 +12,9 @@
 from torch.optim.lr_scheduler import OneCycleLR, CosineAnnealingWarmRestarts
 
 from point_vs.analysis.top_n import top_n
-<<<<<<< HEAD
-# from point_vs.models.load_model import find_latest_checkpoint
-from point_vs.utils import get_eta, format_time, print_with_overwrite, mkdir, \
-    to_numpy, expand_path, load_yaml, get_regression_pearson, find_latest_checkpoint
-=======
 from point_vs.utils import get_eta, format_time, print_with_overwrite, mkdir, \
     to_numpy, expand_path, load_yaml, get_regression_pearson, \
     find_latest_checkpoint
->>>>>>> 1be4cd92
 
 
 class PointNeuralNetworkBase(nn.Module):
